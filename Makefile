PWD := $(shell pwd)
GOPATH := $(shell go env GOPATH)
<<<<<<< HEAD
=======
LDFLAGS := $(shell go run buildscripts/gen-ldflags.go)

>>>>>>> 4785555d
BUILD_LDFLAGS := '$(LDFLAGS)'

all: build

checks:
	@echo "Check deps"
	@(env bash $(PWD)/buildscripts/checkdeps.sh)
	@echo "Checking project is in GOPATH"
	@(env bash $(PWD)/buildscripts/checkgopath.sh)

getdeps: checks
	@echo "Installing golint" && go get -u github.com/golang/lint/golint
	@echo "Installing gocyclo" && go get -u github.com/fzipp/gocyclo
	@echo "Installing deadcode" && go get -u github.com/remyoudompheng/go-misc/deadcode
	@echo "Installing misspell" && go get -u github.com/client9/misspell/cmd/misspell
	@echo "Installing ineffassign" && go get -u github.com/gordonklaus/ineffassign

verifiers: getdeps vet fmt lint cyclo spelling

vet:
	@echo "Running $@"
	@go tool vet -atomic -bool -copylocks -nilfunc -printf -shadow -rangeloops -unreachable -unsafeptr -unusedresult cmd
	@go tool vet -atomic -bool -copylocks -nilfunc -printf -shadow -rangeloops -unreachable -unsafeptr -unusedresult pkg

fmt:
	@echo "Running $@"
	@gofmt -d cmd
	@gofmt -d pkg

lint:
	@echo "Running $@"
	@${GOPATH}/bin/golint -set_exit_status github.com/minio/minio/cmd...
	@${GOPATH}/bin/golint -set_exit_status github.com/minio/minio/pkg...

ineffassign:
	@echo "Running $@"
	@${GOPATH}/bin/ineffassign .

cyclo:
	@echo "Running $@"
	@${GOPATH}/bin/gocyclo -over 100 cmd
	@${GOPATH}/bin/gocyclo -over 100 pkg

deadcode:
	@${GOPATH}/bin/deadcode

spelling:
	@${GOPATH}/bin/misspell -error `find cmd/`
	@${GOPATH}/bin/misspell -error `find pkg/`
	@${GOPATH}/bin/misspell -error `find docs/`

# Builds minio, runs the verifiers then runs the tests.
check: test
test: verifiers build
	@echo "Running all minio testing"
	@go test $(GOFLAGS) .
	@go test $(GOFLAGS) github.com/minio/minio/cmd...
	@go test $(GOFLAGS) github.com/minio/minio/pkg...

coverage: build
	@echo "Running all coverage for minio"
	@./buildscripts/go-coverage.sh

# Builds minio locally.
build:
	@echo "Building minio to $(PWD)/minio ..."
	@CGO_ENABLED=0 go build --ldflags $(BUILD_LDFLAGS) -o $(PWD)/minio

pkg-add:
	@echo "Adding new package $(PKG)"
	@${GOPATH}/bin/govendor add $(PKG)

pkg-update:
	@echo "Updating new package $(PKG)"
	@${GOPATH}/bin/govendor update $(PKG)

pkg-remove:
	@echo "Remove new package $(PKG)"
	@${GOPATH}/bin/govendor remove $(PKG)

pkg-list:
	@$(GOPATH)/bin/govendor list

# Builds minio and installs it to $GOPATH/bin.
install: build
	@echo "Installing minio at $(GOPATH)/bin/minio ..."
	@cp $(PWD)/minio $(GOPATH)/bin/minio
	@echo "Check 'minio -h' for help."

release: verifiers
	@MINIO_RELEASE=RELEASE ./buildscripts/build.sh

experimental: verifiers
	@MINIO_RELEASE=EXPERIMENTAL ./buildscripts/build.sh

clean:
	@echo "Cleaning up all the generated files"
	@find . -name '*.test' | xargs rm -fv
	@rm -rf build
	@rm -rf release<|MERGE_RESOLUTION|>--- conflicted
+++ resolved
@@ -1,10 +1,7 @@
 PWD := $(shell pwd)
 GOPATH := $(shell go env GOPATH)
-<<<<<<< HEAD
-=======
 LDFLAGS := $(shell go run buildscripts/gen-ldflags.go)
 
->>>>>>> 4785555d
 BUILD_LDFLAGS := '$(LDFLAGS)'
 
 all: build
